/* eslint-disable react/no-unused-state */
/* eslint-disable no-bitwise */
/* eslint-disable react/no-access-state-in-setstate */
/* eslint-disable react/jsx-props-no-spreading */
/* eslint-disable react/destructuring-assignment */
/* eslint-disable no-nested-ternary */

import React from 'react';
import clsx from 'clsx';
import { Maybe } from 'true-myth';
import { Flamebearer, Profile } from '@pyroscope/models';
import Graph from './FlameGraphComponent';
// eslint-disable-next-line @typescript-eslint/ban-ts-comment
// @ts-ignore: let's move this to typescript some time in the future
import ProfilerTable from '../ProfilerTable';
import Toolbar from '../Toolbar';
import {
  DefaultPalette,
  DefaultLightPalette,
  FlamegraphPalette,
} from './FlameGraphComponent/colorPalette';
import styles from './FlamegraphRenderer.module.scss';
import PyroscopeLogo from '../logo-v3-small.svg';
import decode from './decode';
import { FitModes } from '../fitMode/fitMode';
import { ViewTypes } from './FlameGraphComponent/viewTypes';

// Still support old flamebearer format
// But prefer the new 'profile' one
function mountFlamebearer(p: { profile?: Profile; flamebearer?: Flamebearer }) {
  if (p.profile && p.flamebearer) {
    console.warn(
      "'profile' and 'flamebearer' properties are mutually exclusible. Preferring profile."
    );
  }

  if (p.profile) {
    const copy = JSON.parse(JSON.stringify(p.profile));
    const profile = decode(copy);

    return {
      ...profile,
      ...profile.flamebearer,
      ...profile.metadata,
    } as Flamebearer;
  }

  if (p.flamebearer) {
    return p.flamebearer;
  }

  // people may send us both values as undefined
  // but we still have to render something
  const noop: Flamebearer = {
    format: 'single',
    names: [],
    units: '',
    levels: [[]],
    spyName: '',
    numTicks: 0,
    sampleRate: 0,
  };
  return noop;
}

// Refers to a node in the flamegraph
interface Node {
  i: number;
  j: number;
}

interface FlamegraphRendererProps {
  /** in case you ONLY want to display a specific visualization mode. It will also disable the dropdown that allows you to change mode. */
  profile?: Profile;
  onlyDisplay?: ViewTypes;
  showToolbar?: boolean;

  /** whether to display the panes (table and flamegraph) side by side ('horizontal') or one on top of the other ('vertical') */
  panesOrientation?: 'horizontal' | 'vertical';
  showPyroscopeLogo?: boolean;
  renderLogo?: boolean;
  ExportData?: React.ComponentProps<typeof Graph>['ExportData'];
<<<<<<< HEAD
  colorMode?: 'light' | 'dark';
=======

  /** @deprecated  prefer Profile */
  flamebearer?: Flamebearer;
>>>>>>> 2c634ba9
}

interface FlamegraphRendererState {
  isFlamegraphDirty: boolean;
  sortBy: 'self' | 'total' | 'selfDiff' | 'totalDiff';
  sortByDirection: 'desc' | 'asc';

  view: NonNullable<FlamegraphRendererProps['onlyDisplay']>;
  panesOrientation: NonNullable<FlamegraphRendererProps['panesOrientation']>;

  viewDiff: 'diff' | 'total' | 'self';
  fitMode: 'HEAD' | 'TAIL';
  flamebearer: NonNullable<FlamegraphRendererProps['flamebearer']>;
  highlightQuery: string;

  flamegraphConfigs: {
    focusedNode: Maybe<Node>;
    zoom: Maybe<Node>;
  };

  palette: typeof DefaultPalette;
}

class FlameGraphRenderer extends React.Component<
  FlamegraphRendererProps,
  FlamegraphRendererState
> {
  initialFlamegraphState = {
    focusedNode: Maybe.nothing<Node>(),
    zoom: Maybe.nothing<Node>(),
  };

  constructor(props: FlamegraphRendererProps) {
    super(props);

    this.state = {
      isFlamegraphDirty: false,
      sortBy: 'self',
      sortByDirection: 'desc',
      view: this.props.onlyDisplay ? this.props.onlyDisplay : 'both',
      viewDiff: 'diff',
      fitMode: 'HEAD',
      flamebearer: mountFlamebearer(props),

      // Default to horizontal since it's the most common case
      panesOrientation: props.panesOrientation
        ? props.panesOrientation
        : 'horizontal',

      // query used in the 'search' checkbox
      highlightQuery: '',

      flamegraphConfigs: this.initialFlamegraphState,

      // TODO make this come from the redux store?
      palette:
        this.props.colorMode === 'light' ? DefaultLightPalette : DefaultPalette,
    };
  }

  componentDidUpdate(
    prevProps: FlamegraphRendererProps,
    prevState: FlamegraphRendererState
  ) {
    if (prevProps.profile !== this.props.profile) {
      this.updateFlamebearerData();
      return;
    }

    const previousFlamebearer = prevProps.flamebearer;
    const actualFlamebearer = this.props.flamebearer;
    if (previousFlamebearer !== actualFlamebearer) {
      this.updateFlamebearerData();
    }

    // flamegraph configs changed
    if (prevState.flamegraphConfigs !== this.state.flamegraphConfigs) {
      this.updateFlamegraphDirtiness();
    }

    if (prevProps.colorMode !== this.props.colorMode) {
      this.updatePalette(
        this.props.colorMode === 'light' ? DefaultLightPalette : DefaultPalette
      );
    }
  }

  updatePalette = (palette: FlamegraphPalette) => {
    this.setState({
      palette,
    });
  };

  handleSearchChange = (e: string) => {
    this.setState({
      highlightQuery: e,
    });
  };

  onReset = () => {
    this.setState({
      ...this.state,
      flamegraphConfigs: {
        ...this.state.flamegraphConfigs,
        ...this.initialFlamegraphState,
      },
    });
  };

  onFlamegraphZoom = (bar: Maybe<Node>) => {
    // zooming on the topmost bar is equivalent to resetting to the original state
    if (bar.isJust && bar.value.i === 0 && bar.value.j === 0) {
      this.onReset();
      return;
    }

    // otherwise just pass it up to the state
    // doesn't matter if it's some or none
    this.setState({
      ...this.state,
      flamegraphConfigs: {
        ...this.state.flamegraphConfigs,
        zoom: bar,
      },
    });
  };

  onFocusOnNode = (i: number, j: number) => {
    if (i === 0 && j === 0) {
      this.onReset();
      return;
    }

    let flamegraphConfigs = { ...this.state.flamegraphConfigs };

    // reset zoom if we are focusing below the zoom
    // or the same one we were zoomed
    const { zoom } = this.state.flamegraphConfigs;
    if (zoom.isJust) {
      if (zoom.value.i <= i) {
        flamegraphConfigs = {
          ...flamegraphConfigs,
          zoom: this.initialFlamegraphState.zoom,
        };
      }
    }

    this.setState({
      ...this.state,
      flamegraphConfigs: {
        ...flamegraphConfigs,
        focusedNode: Maybe.just({ i, j }),
      },
    });
  };

  // if clicking on the same item, undo the search
  onTableItemClick = (tableItem: { name: string }) => {
    let { name } = tableItem;

    if (tableItem.name === this.state.highlightQuery) {
      name = '';
    }
    this.handleSearchChange(name);
  };

  updateSortBy = (newSortBy: FlamegraphRendererState['sortBy']) => {
    let dir = this.state.sortByDirection;
    if (this.state.sortBy === newSortBy) {
      dir = dir === 'asc' ? 'desc' : 'asc';
    } else {
      dir = 'desc';
    }
    this.setState({
      sortBy: newSortBy,
      sortByDirection: dir,
    });
  };

  // This in fact seems refers to the diff table
  updateViewDiff = (newView: 'total' | 'self' | 'diff') => {
    this.setState({
      viewDiff: newView,
    });
  };

  updateView = (newView: ViewTypes) => {
    this.setState({
      view: newView,
    });
  };

  updateFlamegraphDirtiness = () => {
    const isDirty = this.isDirty();

    this.setState({
      isFlamegraphDirty: isDirty,
    });
  };

  updateFitMode = (newFitMode: FitModes) => {
    this.setState({
      fitMode: newFitMode,
    });
  };

  isDirty = () => {
    // TODO: is this a good idea?
    return (
      JSON.stringify(this.initialFlamegraphState) !==
      JSON.stringify(this.state.flamegraphConfigs)
    );
  };

  shouldShowToolbar() {
    // default to true
    return this.props.showToolbar !== undefined ? this.props.showToolbar : true;
  }

  updateFlamebearerData() {
    const flamebearer = mountFlamebearer(this.props);
    this.setState({ flamebearer });
  }

  render = () => {
    // This is necessary because the order switches depending on single vs comparison view
    const tablePane = (
      <div
        key="table-pane"
        className={clsx(
          styles.tablePane,
          {
            [styles.hidden]:
              !this.state.flamebearer ||
              this.state.flamebearer.names.length <= 1,
          },
          this.state.panesOrientation === 'vertical'
            ? styles.vertical
            : styles.horizontal
        )}
      >
        <ProfilerTable
          data-testid="table-view"
          flamebearer={this.state.flamebearer}
          sortByDirection={this.state.sortByDirection}
          sortBy={this.state.sortBy}
          updateSortBy={this.updateSortBy}
          view={this.state.view}
          viewDiff={
            this.state.flamebearer?.format === 'double' && this.state.viewDiff
          }
          fitMode={this.state.fitMode}
          isFlamegraphDirty={this.state.isFlamegraphDirty}
          highlightQuery={this.state.highlightQuery}
          handleTableItemClick={this.onTableItemClick}
          palette={this.state.palette}
        />
      </div>
    );
    const dataExists =
      this.state.view !== 'table' ||
      (this.state.flamebearer && this.state.flamebearer.names.length <= 1);

    //    const flamegraphDataTestId = figureFlamegraphDataTestId(
    //      this.props.viewType,
    //      this.props.viewSide
    //    );

    const toolbarVisible = this.shouldShowToolbar();

    const flameGraphPane =
      this.state.flamebearer && dataExists ? (
        <Graph
          key="flamegraph-pane"
          // data-testid={flamegraphDataTestId}
          flamebearer={this.state.flamebearer}
          ExportData={this.props.ExportData || <></>}
          highlightQuery={this.state.highlightQuery}
          fitMode={this.state.fitMode}
          zoom={this.state.flamegraphConfigs.zoom}
          focusedNode={this.state.flamegraphConfigs.focusedNode}
          onZoom={this.onFlamegraphZoom}
          onFocusOnNode={this.onFocusOnNode}
          onReset={this.onReset}
          isDirty={this.isDirty}
          palette={this.state.palette}
          toolbarVisible={toolbarVisible}
          colorMode={this.props.colorMode}
          setPalette={this.updatePalette}
        />
      ) : null;

    const panes = decidePanesOrder(this.state.view, flameGraphPane, tablePane);

    return (
      <div
        className="flamegraph-root"
        data-theme={this.props.colorMode || 'dark'}
      >
        <div>
          {toolbarVisible && (
            <Toolbar
              renderLogo={this.props.renderLogo || false}
              disableChangingDisplay={!!this.props.onlyDisplay}
              flamegraphType={this.state.flamebearer.format}
              view={this.state.view}
              viewDiff={this.state.viewDiff}
              handleSearchChange={this.handleSearchChange}
              reset={this.onReset}
              updateView={this.updateView}
              updateViewDiff={this.updateViewDiff}
              updateFitMode={this.updateFitMode}
              fitMode={this.state.fitMode}
              isFlamegraphDirty={this.state.isFlamegraphDirty}
              selectedNode={this.state.flamegraphConfigs.zoom}
              highlightQuery={this.state.highlightQuery}
              onFocusOnSubtree={(i, j) => {
                this.onFocusOnNode(i, j);
              }}
            />
          )}
          {this.props.children}
          <div
            className={`${styles.flamegraphContainer} ${clsx(
              this.state.panesOrientation === 'vertical'
                ? styles.vertical
                : styles.horizontal,
              styles[this.state.panesOrientation],
              styles.panesWrapper
            )}`}
          >
            {panes.map((pane) => pane)}
          </div>
        </div>

        {this.props.showPyroscopeLogo && (
          <div className={styles.createdBy}>
            Created by
            <a
              href="https://twitter.com/PyroscopeIO"
              rel="noreferrer"
              target="_blank"
            >
              <PyroscopeLogo width="30" height="30" />
              @PyroscopeIO
            </a>
          </div>
        )}
      </div>
    );
  };
}

function decidePanesOrder(
  view: FlamegraphRendererState['view'],
  flamegraphPane: JSX.Element | null,
  tablePane: JSX.Element
) {
  switch (view) {
    case 'table': {
      return [tablePane];
    }
    case 'flamegraph': {
      return [flamegraphPane];
    }

    case 'both': {
      return [tablePane, flamegraphPane];
    }
    default: {
      throw new Error(`Invalid view '${view}'`);
    }
  }
}

export default FlameGraphRenderer;<|MERGE_RESOLUTION|>--- conflicted
+++ resolved
@@ -80,13 +80,10 @@
   showPyroscopeLogo?: boolean;
   renderLogo?: boolean;
   ExportData?: React.ComponentProps<typeof Graph>['ExportData'];
-<<<<<<< HEAD
   colorMode?: 'light' | 'dark';
-=======
 
   /** @deprecated  prefer Profile */
   flamebearer?: Flamebearer;
->>>>>>> 2c634ba9
 }
 
 interface FlamegraphRendererState {
