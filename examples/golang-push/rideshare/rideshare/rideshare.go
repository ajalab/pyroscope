--- conflicted
+++ resolved
@@ -3,12 +3,9 @@
 import (
 	"context"
 	"encoding/base64"
-<<<<<<< HEAD
-=======
 	"fmt"
 	"log"
 	"net/url"
->>>>>>> 724f18f9
 	"os"
 	"time"
 
