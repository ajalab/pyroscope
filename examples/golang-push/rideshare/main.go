--- conflicted
+++ resolved
@@ -72,12 +72,7 @@
 	log.Fatal(http.ListenAndServe(":5000", nil))
 }
 
-<<<<<<< HEAD
-func setupTracing(c rideshare.Config) (tp *sdktrace.TracerProvider, err error) {
-=======
 func setupOTEL(c rideshare.Config) (tp *sdktrace.TracerProvider, err error) {
-	c.AppName = "ride-sharing-app"
->>>>>>> 724f18f9
 	tp, err = rideshare.TracerProvider(c)
 	if err != nil {
 		return nil, err
