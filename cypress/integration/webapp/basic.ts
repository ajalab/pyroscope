const BAR_HEIGHT = 21.5;

// / <reference types="cypress" />
describe('basic test', () => {
  it('successfully loads', () => {
    cy.visit('/');
    cy.title().should('eq', 'Pyroscope');
  });

  it('changes app via the application dropdown', () => {
    const basePath = Cypress.env('basePath') || '';
    // While the initial values come from the backend
    // We refresh it here so that we can mock with specific values
    cy.intercept(`${basePath}**/label-values*`, {
      fixture: 'appNames.json',
    }).as('labelValues');

    cy.visit('/');

    cy.findByLabelText(/Refresh apps/i).click();
    cy.wait(`@labelValues`);

    cy.get('.navbar').findByRole('button', { expanded: false }).click();

    // For some reason couldn't find the appropriate query
    cy.findAllByRole('menuitem').then((items) => {
      items.each((i, item) => {
        if (item.innerText.includes('pyroscope.server.inuse_space')) {
          item.click();
        }
      });
    });

    cy.location().then((loc) => {
      const queryParams = new URLSearchParams(loc.search);
      expect(queryParams.get('query')).to.eq('pyroscope.server.inuse_space{}');
    });
  });

  it('highlights nodes that match a search query', () => {
    cy.intercept('**/render*', {
      fixture: 'simple-golang-app-cpu.json',
    }).as('render');

    cy.visit('/');

    cy.findByTestId('flamegraph-search').type('main');

    cy.waitForFlamegraphToRender().get('[data-highlightquery="main"]');

    cy.waitForFlamegraphToRender().matchImageSnapshot(
      'simple-golang-app-cpu-highlight'
    );
  });

  it('view buttons should change view when clicked', () => {
    // mock data since the first preselected application
    // could have no data
    cy.intercept('**/render*', {
      fixture: 'simple-golang-app-cpu.json',
      times: 1,
    }).as('render1');

    cy.visit('/');

    cy.findByRole('combobox', { name: 'view' }).select('Table');
    cy.findByTestId('table-view').should('be.visible');
    cy.findByTestId('flamegraph-view').should('not.exist');

    cy.findByRole('combobox', { name: 'view' }).select('Both');
    cy.findByTestId('table-view').should('be.visible');
    cy.findByTestId('flamegraph-view').should('be.visible');

    cy.findByRole('combobox', { name: 'view' }).select('Flame');
    cy.findByTestId('table-view').should('not.exist');
    cy.findByTestId('flamegraph-view').should('be.visible');
  });

  // TODO make this a unit test
  it('sorting works', () => {
    /**
     * @param row 'first' | 'last'
     * @param column 'location' | 'self' | 'total'
     */

    const columns = {
      location: {
        index: 1,
        selector: '.symbol-name',
      },
      self: {
        index: 2,
        selector: 'span',
      },
      total: {
        index: 3,
        selector: 'span',
      },
    };

    const sortColumn = (columnIndex) =>
      cy
        .findByTestId('table-view')
        .find(`thead > tr > :nth-child(${columnIndex})`)
        .click();

    const getCellContent = (row, column) => {
      const query = `tbody > :nth-child(${row}) > :nth-child(${column.index})`;
      return cy
        .findByTestId('table-view')
        .find(query)
        .then((cell) => cell[0].innerText);
    };

    cy.intercept('**/render*', {
      fixture: 'render.json',
      times: 1,
    }).as('render');

    cy.visit('/');

    cy.findByTestId('table-view')
      .find('tbody > tr')
      .then((rows) => {
        const first = 1;
        const last = rows.length;

        // sort by location desc
        sortColumn(columns.location.index);
        getCellContent(first, columns.location).should('eq', 'function_6');
        getCellContent(last, columns.location).should('eq', 'function_0');

        // sort by location asc
        sortColumn(columns.location.index);
        getCellContent(first, columns.location).should('eq', 'function_0');
        getCellContent(last, columns.location).should('eq', 'function_6');

        // sort by self desc
        sortColumn(columns.self.index);
        getCellContent(first, columns.self).should('eq', '5.00 seconds');
        getCellContent(last, columns.self).should('eq', '0.55 seconds');

        // sort by self asc
        sortColumn(columns.self.index);
        getCellContent(first, columns.self).should('eq', '0.55 seconds');
        getCellContent(last, columns.self).should('eq', '5.00 seconds');

        // sort by total desc
        sortColumn(columns.total.index);
        getCellContent(first, columns.total).should('eq', '5.16 seconds');
        getCellContent(last, columns.total).should('eq', '0.50 seconds');

        // sort by total asc
        sortColumn(columns.total.index);
        getCellContent(first, columns.total).should('eq', '0.50 seconds');
        getCellContent(last, columns.total).should('eq', '5.16 seconds');
      });
  });

  it('validates "Reset View" button works', () => {
    cy.intercept('**/render*', {
      fixture: 'simple-golang-app-cpu.json',
    }).as('render');

    cy.visit('/');

    cy.findByTestId('reset-view').should('not.be.enabled');
    cy.waitForFlamegraphToRender().click(0, BAR_HEIGHT * 2);
    cy.findByTestId('reset-view').should('be.visible');
    cy.findByTestId('reset-view').click();
    cy.findByTestId('reset-view').should('not.be.enabled');
  });

  describe('tooltip', () => {
    // on smaller screens component will be collapsed by default
    beforeEach(() => {
      cy.viewport(1440, 900);
    });
    it('works in single view', () => {
      cy.intercept('**/render*', {
        fixture: 'simple-golang-app-cpu.json',
      }).as('render');

      cy.visit('/');

      cy.findByTestId('flamegraph-tooltip').should('not.be.visible');

      cy.waitForFlamegraphToRender().trigger('mousemove', 0, 0);
      cy.findByTestId('flamegraph-tooltip').should('be.visible');

      cy.findByTestId('flamegraph-tooltip-title').should('have.text', 'total');
      cy.findByTestId('flamegraph-tooltip-body').should(
        'have.text',
        '100%, 988 samples, 9.88 seconds'
      );

      cy.waitForFlamegraphToRender().trigger('mouseout');
      cy.findByTestId('flamegraph-tooltip').should('not.be.visible');
    });

    it('works in comparison view', () => {
      const findFlamegraph = (n: number) => {
        const query = `> :nth-child(${n})`;

        return cy.findByTestId('comparison-container').find(query);
      };

      cy.intercept('**/render*from=1633024300&until=1633024300*', {
        fixture: 'simple-golang-app-cpu.json',
        times: 1,
      }).as('render-right');

      cy.intercept('**/render*from=1633024290&until=1633024290*', {
        fixture: 'simple-golang-app-cpu2.json',
        times: 1,
      }).as('render-left');

      cy.visit(
        '/comparison?query=simple.golang.app.cpu%7B%7D&from=1633024298&until=1633024302&leftFrom=1633024290&leftUntil=1633024290&rightFrom=1633024300&rightUntil=1633024300'
      );

      cy.wait('@render-right');
      cy.wait('@render-left');

      // flamegraph 1 (the left one)
      cy.log('left flamegraph');
      findFlamegraph(1)
        .findByTestId('flamegraph-tooltip')
        .should('not.be.visible');

      findFlamegraph(1).waitForFlamegraphToRender().trigger('mousemove', 0, 0);

      findFlamegraph(1).findByTestId('flamegraph-tooltip').should('be.visible');

      findFlamegraph(1)
        .findByTestId('flamegraph-tooltip-title')
        .should('have.text', 'total');
      findFlamegraph(1)
        .findByTestId('flamegraph-tooltip-body')
        .should('have.text', '100%, 991 samples, 9.91 seconds');

      findFlamegraph(1).waitForFlamegraphToRender().trigger('mousemove', 0, 0);
      findFlamegraph(1).waitForFlamegraphToRender().trigger('mouseout');

      findFlamegraph(1)
        .findByTestId('flamegraph-tooltip')
        .should('not.be.visible');

      // flamegraph 2 (right one)
      cy.log('right flamegraph');
      findFlamegraph(2)
        .findByTestId('flamegraph-tooltip')
        .should('not.be.visible');

      findFlamegraph(2).waitForFlamegraphToRender().trigger('mousemove', 0, 0, {
        force: true,
      });

      findFlamegraph(2).findByTestId('flamegraph-tooltip').should('be.visible');

      findFlamegraph(2)
        .findByTestId('flamegraph-tooltip-title')
        .should('have.text', 'total');
      findFlamegraph(2)
        .findByTestId('flamegraph-tooltip-body')
        .should('have.text', '100%, 988 samples, 9.88 seconds');

      findFlamegraph(2)
        .waitForFlamegraphToRender()
        .trigger('mouseout', { force: true });
      findFlamegraph(2)
        .findByTestId('flamegraph-tooltip')
        .should('not.be.visible');
    });

    it('works in diff view', () => {
      cy.intercept('**/render*', {
        fixture: 'simple-golang-app-cpu-diff.json',
        times: 3,
      }).as('render');

      cy.visit(
        '/comparison-diff?query=testapp%7B%7D&rightQuery=testapp%7B%7D&leftQuery=testapp%7B%7D&leftFrom=1&leftUntil=1&rightFrom=1&rightUntil=1&from=now-5m'
      );

      cy.wait('@render');
      cy.wait('@render');
      cy.wait('@render');

      cy.waitForFlamegraphToRender();

      // This test has a race condition, since it does not wait for the canvas to be rendered
      cy.findByTestId('flamegraph-tooltip').should('not.be.visible');
      cy.waitForFlamegraphToRender().trigger('mousemove', 0, 0);
      cy.findByTestId('flamegraph-tooltip').should('be.visible');

      cy.findByTestId('flamegraph-tooltip-title').should('have.text', 'total');
      cy.findByTestId('flamegraph-tooltip-left').should(
        'have.text',
        'Left: 991 samples, 9.91 seconds (100%)'
      );
      cy.findByTestId('flamegraph-tooltip-right').should(
        'have.text',
        'Right: 987 samples, 9.87 seconds (100%)'
      );
    });
  });

  describe('highlight', () => {
    it('works in diff view', () => {
      cy.intercept('**/render*', {
        fixture: 'simple-golang-app-cpu-diff.json',
        times: 1,
      }).as('render');

      cy.visit(
        '/comparison-diff?query=simple.golang.app.cpu%7B%7D&from=1633024298&until=1633024302&leftFrom=1633024290&leftUntil=1633024290&rightFrom=1633024300&rightUntil=1633024300'
      );

      cy.wait('@render');

      cy.findByTestId('flamegraph-highlight').should('not.be.visible');

<<<<<<< HEAD
      cy.get('div.spinner-container.loaded');
=======
      cy.wait(500);
>>>>>>> e479866a

      cy.waitForFlamegraphToRender().trigger('mousemove', 0, 0);
      cy.findByTestId('flamegraph-highlight').should('be.visible');
    });
  });

  describe('contextmenu', () => {
    it("it works when 'clear view' is clicked", () => {
      cy.intercept('**/render*', {
        fixture: 'simple-golang-app-cpu.json',
        times: 1,
      }).as('render');

      cy.visit('/');

      // until we focus on a specific, it should not be enabled
      cy.waitForFlamegraphToRender().rightclick();
      cy.findByRole('menuitem', { name: /Reset View/ }).should(
        'have.attr',
        'aria-disabled',
        'true'
      );

      // click on the second item
      cy.waitForFlamegraphToRender().click(0, BAR_HEIGHT * 2);
      cy.waitForFlamegraphToRender().rightclick();
      cy.findByRole('menuitem', { name: /Reset View/ }).should(
        'not.have.attr',
        'aria-disabled'
      );
      cy.findByRole('menuitem', { name: /Reset View/ }).click();
      // TODO assert that it was indeed reset?

      // should be disabled again
      cy.waitForFlamegraphToRender().rightclick();
      cy.findByRole('menuitem', { name: /Reset View/ }).should(
        'have.attr',
        'aria-disabled',
        'true'
      );
    });
  });

  describe('tooltip', () => {
    it('it displays a tooltip on hover', () => {
      cy.intercept('**/render*', {
        fixture: 'simple-golang-app-cpu.json',
      }).as('render');

      cy.visit('/?query=pyroscope.server.cpu%7B%7D');
      cy.wait('@render');

      cy.findByTestId('timeline-single').as('timeline');
      cy.get('.flot-text .flot-tick-label');
      cy.get('canvas.flot-overlay');

      cy.get('@timeline').find('.flot-overlay').as('overlay');

      cy.get('@overlay')
        .trigger('mouseover', 1, 1)
        .trigger('mousemove', 20, 20);
      cy.findAllByTestId('timeline-tooltip1').should('be.visible');

      cy.get('@timeline').find('.flot-overlay').trigger('mouseout');
      cy.findAllByTestId('timeline-tooltip1').should('not.be.visible');
    });

    it('it should have one tooltip on short selection', () => {
      cy.intercept('**/render*', {
        fixture: 'simple-golang-app-cpu.json',
      }).as('render');

      cy.visit('/?query=pyroscope.server.cpu%7B%7D');

      cy.findByTestId('timeline-single').as('timeline');
      cy.get('.flot-text .flot-tick-label');
      cy.get('canvas.flot-overlay');

      cy.get('@timeline').find('.flot-overlay').as('overlay');

      cy.get('@overlay')
        .trigger('mouseover', 1, 1)
        .trigger('mousemove', 20, 20);
      cy.findAllByTestId('timeline-tooltip1').should('be.visible');

      // Make sure we have a single timeline selector
      cy.get('@overlay')
        .trigger('mousedown', 1, 1)
        .trigger('mousemove', 20, 50);
      cy.findAllByTestId('timeline-tooltip1').should('be.visible');
      cy.findAllByTestId('timeline-tooltip1').should(($div) => {
        const text = $div.text();
        expect(text).to.match(/\d+:\d+:\d+\s+-\s+\d+:\d+:\d+/m);
      });
    });
  });
});<|MERGE_RESOLUTION|>--- conflicted
+++ resolved
@@ -321,11 +321,7 @@
 
       cy.findByTestId('flamegraph-highlight').should('not.be.visible');
 
-<<<<<<< HEAD
       cy.get('div.spinner-container.loaded');
-=======
-      cy.wait(500);
->>>>>>> e479866a
 
       cy.waitForFlamegraphToRender().trigger('mousemove', 0, 0);
       cy.findByTestId('flamegraph-highlight').should('be.visible');
