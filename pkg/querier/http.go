package querier

import (
	"encoding/json"
	"fmt"
	"math"
	"net/http"
	"strconv"
	"strings"
	"time"

	"github.com/bufbuild/connect-go"
	"github.com/gogo/status"
	"github.com/pkg/errors"
	"github.com/prometheus/common/model"
	"github.com/prometheus/prometheus/model/labels"
	"github.com/prometheus/prometheus/promql"
	"github.com/prometheus/prometheus/promql/parser"
	"google.golang.org/grpc/codes"

	ingesterv1 "github.com/grafana/fire/pkg/gen/ingester/v1"
	ingestv1 "github.com/grafana/fire/pkg/gen/ingester/v1"
	firemodel "github.com/grafana/fire/pkg/model"
)

var (
	minTime = time.Unix(math.MinInt64/1000+62135596801, 0).UTC()
	maxTime = time.Unix(math.MaxInt64/1000-62135596801, 999999999).UTC()

	minTimeFormatted = minTime.Format(time.RFC3339Nano)
	maxTimeFormatted = maxTime.Format(time.RFC3339Nano)
)

// LabelValuesHandler only returns the label values for the given label name.
// This is mostly for fulfilling the pyroscope API and won't be used in the future.
// /label-values?label=__name__
func (q *Querier) LabelValuesHandler(w http.ResponseWriter, req *http.Request) {
	label := req.URL.Query().Get("label")
	if label == "" {
		http.Error(w, "label parameter is required", http.StatusBadRequest)
		return
	}
	var (
		res []string
		err error
	)

	if label == "__name__" {
		res, err = q.ProfileTypes(req.Context())
	} else {
		res, err = q.LabelValues(req.Context(), label)
	}

	if err != nil {
		http.Error(w, err.Error(), http.StatusInternalServerError)
		return
	}

	w.Header().Add("Content-Type", "application/json")
	if err := json.NewEncoder(w).Encode(res); err != nil {
		http.Error(w, err.Error(), http.StatusInternalServerError)
		return
	}
}

func (q *Querier) RenderHandler(w http.ResponseWriter, req *http.Request) {
	if err := req.ParseForm(); err != nil {
		http.Error(w, err.Error(), http.StatusBadRequest)
		return
	}
	selectParams, err := parseSelectProfilesRequest(req)
	if err != nil {
		http.Error(w, err.Error(), http.StatusBadRequest)
		return
	}
	flame, err := q.selectMerge(req.Context(), selectParams)
	if err != nil {
		http.Error(w, err.Error(), http.StatusInternalServerError)
		return
	}
	w.Header().Add("Content-Type", "application/json")
	if err := json.NewEncoder(w).Encode(flame); err != nil {
		http.Error(w, err.Error(), http.StatusInternalServerError)
		return
	}
}

type queryData struct {
	ResultType parser.ValueType `json:"resultType"`
	Result     parser.Value     `json:"result"`
}

type prometheusResponse struct {
	Status string    `json:"status"`
	Data   queryData `json:"data"`
}

func (q *Querier) PrometheusQueryRangeHandler(w http.ResponseWriter, r *http.Request) {
	if err := r.ParseForm(); err != nil {
		http.Error(w, err.Error(), http.StatusBadRequest)
		return
	}
	start, err := parseTime(r.FormValue("start"))
	if err != nil {
		http.Error(w, fmt.Sprintf("invalid start: %s", err.Error()), http.StatusBadRequest)
		return
	}
	end, err := parseTime(r.FormValue("end"))
	if err != nil {
		http.Error(w, fmt.Sprintf("invalid end: %s", err.Error()), http.StatusBadRequest)
		return
	}
	if end.Before(start) {
		http.Error(w, "end timestamp must not be before start time", http.StatusBadRequest)
		return
	}
	selector, ptype, err := parseQuery(r)
	if err != nil {
		http.Error(w, err.Error(), http.StatusBadRequest)
		return
	}
	selectReq := connect.NewRequest(&ingestv1.SelectProfilesRequest{
		Start:         int64(model.TimeFromUnixNano(start.UnixNano())),
		End:           int64(model.TimeFromUnixNano(end.UnixNano())),
		LabelSelector: selector,
		Type:          ptype,
	})

	responses, err := forAllIngesters(r.Context(), q.ingesterQuerier, func(ic IngesterQueryClient) (*ingestv1.SelectProfilesResponse, error) {
		res, err := ic.SelectProfiles(r.Context(), selectReq)
		if err != nil {
			return nil, err
		}
		return res.Msg, nil
	})
	if err != nil {
		http.Error(w, err.Error(), http.StatusInternalServerError)
		return
	}

	profiles := dedupeProfiles(responses)
	series := map[uint64]*promql.Series{}
	for _, profile := range profiles {
		lbs := firemodel.Labels(profile.profile.Labels).WithoutPrivateLabels()

		point := promql.Point{
			T: profile.profile.Timestamp,
		}
		for _, s := range profile.profile.Stacktraces {
			point.V += float64(s.Value)
		}
		s, ok := series[lbs.Hash()]
		if !ok {
			series[lbs.Hash()] = &promql.Series{
				Metric: lbs.ToPrometheusLabels(),
				Points: []promql.Point{point},
			}
			continue
		}
		s.Points = append(s.Points, point)
	}

	matrix := make(promql.Matrix, 0, len(series))

	for _, s := range series {
		matrix = append(matrix, *s)
	}

	result := prometheusResponse{
		Status: "success",
		Data: queryData{
			ResultType: parser.ValueTypeMatrix,
			Result:     matrix,
		},
	}

	if err := json.NewEncoder(w).Encode(result); err != nil {
		http.Error(w, err.Error(), http.StatusInternalServerError)
		return
	}
<<<<<<< HEAD
	w.WriteHeader(http.StatusOK)
=======
>>>>>>> 5e8384aa
}

func parseTime(s string) (time.Time, error) {
	if t, err := strconv.ParseFloat(s, 64); err == nil {
		s, ns := math.Modf(t)
		ns = math.Round(ns*1000) / 1000
		return time.Unix(int64(s), int64(ns*float64(time.Second))).UTC(), nil
	}
	if t, err := time.Parse(time.RFC3339Nano, s); err == nil {
		return t, nil
	}

	// Stdlib's time parser can only handle 4 digit years. As a workaround until
	// that is fixed we want to at least support our own boundary times.
	// Context: https://github.com/prometheus/client_golang/issues/614
	// Upstream issue: https://github.com/golang/go/issues/20555
	switch s {
	case minTimeFormatted:
		return minTime, nil
	case maxTimeFormatted:
		return maxTime, nil
	}
	return time.Time{}, errors.Errorf("cannot parse %q to a valid timestamp", s)
}

// render/render?format=json&from=now-12h&until=now&query=pyroscope.server.cpu
func parseSelectProfilesRequest(req *http.Request) (*ingesterv1.SelectProfilesRequest, error) {
	selector, ptype, err := parseQuery(req)
	if err != nil {
		return nil, err
	}

	// default start and end to now-1h
	start := model.TimeFromUnixNano(time.Now().Add(-1 * time.Hour).UnixNano())
	end := model.TimeFromUnixNano(time.Now().UnixNano())

	if from := req.Form.Get("from"); from != "" {
		from, err := parseRelativeTime(from)
		if err != nil {
			return nil, fmt.Errorf("failed to parse from: %w", err)
		}
		start = end.Add(-from)
	}
	return &ingesterv1.SelectProfilesRequest{
		Start:         int64(start),
		End:           int64(end),
		LabelSelector: selector,
		Type:          ptype,
	}, nil
}

func parseQuery(req *http.Request) (string, *ingesterv1.ProfileType, error) {
	q := req.Form.Get("query")
	if q == "" {
		return "", nil, fmt.Errorf("query is required")
	}

	parsedSelector, err := parser.ParseMetricSelector(q)
	if err != nil {
		return "", nil, status.Error(codes.InvalidArgument, "failed to parse query")
	}

	sel := make([]*labels.Matcher, 0, len(parsedSelector))
	var nameLabel *labels.Matcher
	for _, matcher := range parsedSelector {
		if matcher.Name == labels.MetricName {
			nameLabel = matcher
		} else {
			sel = append(sel, matcher)
		}
	}
	if nameLabel == nil {
		return "", nil, status.Error(codes.InvalidArgument, "query must contain a profile-type selection")
	}

	parts := strings.Split(nameLabel.Value, ":")
	if len(parts) != 5 && len(parts) != 6 {
		return "", nil, status.Errorf(codes.InvalidArgument, "profile-type selection must be of the form <name>:<sample-type>:<sample-unit>:<period-type>:<period-unit>(:delta), got(%d): %q", len(parts), nameLabel.Value)
	}
	name, sampleType, sampleUnit, periodType, periodUnit := parts[0], parts[1], parts[2], parts[3], parts[4]
	return convertMatchersToString(sel),
		&ingesterv1.ProfileType{
			Name:       name,
			SampleType: sampleType,
			SampleUnit: sampleUnit,
			PeriodType: periodType,
			PeriodUnit: periodUnit,
		}, nil
}

func parseRelativeTime(s string) (time.Duration, error) {
	s = strings.TrimSpace(s)
	s = strings.TrimPrefix(s, "now-")
	d, err := time.ParseDuration(s)
	if err != nil {
		return 0, err
	}
	return d, nil
}

func convertMatchersToString(matchers []*labels.Matcher) string {
	out := strings.Builder{}
	out.WriteRune('{')

	for idx, m := range matchers {
		if idx > 0 {
			out.WriteRune(',')
		}

		out.WriteString(m.String())
	}

	out.WriteRune('}')
	return out.String()
}<|MERGE_RESOLUTION|>--- conflicted
+++ resolved
@@ -178,10 +178,6 @@
 		http.Error(w, err.Error(), http.StatusInternalServerError)
 		return
 	}
-<<<<<<< HEAD
-	w.WriteHeader(http.StatusOK)
-=======
->>>>>>> 5e8384aa
 }
 
 func parseTime(s string) (time.Time, error) {
