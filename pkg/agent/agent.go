--- conflicted
+++ resolved
@@ -17,17 +17,10 @@
 	services.Service
 	logger log.Logger
 
-<<<<<<< HEAD
-	manager    *discovery.Manager
-	jobs       map[string]discovery.Configs
-	groups     map[string]*TargetGroup
-	pushClient pushv1connect.PusherServiceClient
-=======
 	manager              *discovery.Manager
 	jobs                 map[string]discovery.Configs
 	groups               map[string]*TargetGroup
 	pusherClientProvider PusherClientProvider
->>>>>>> 9a1ef75a
 
 	mtx sync.Mutex
 }
@@ -37,19 +30,13 @@
 	ActiveTargets() map[string][]Target
 }
 
-type PusherClientProvider func() pushv1connect.PusherClient
+type PusherClientProvider func() pushv1connect.PusherServiceClient
 
 func New(config *Config, logger log.Logger, pusherClientProvider PusherClientProvider) (*Agent, error) {
 	a := &Agent{
-<<<<<<< HEAD
-		Config:     config,
-		logger:     logger,
-		pushClient: pushv1connect.NewPusherServiceClient(httpClient, config.ClientConfig.URL.String()),
-=======
 		Config:               config,
 		logger:               logger,
 		pusherClientProvider: pusherClientProvider,
->>>>>>> 9a1ef75a
 	}
 	a.Service = services.NewBasicService(nil, a.running, nil)
 	jobs := map[string]discovery.Configs{}
